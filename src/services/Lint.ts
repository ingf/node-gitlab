import { BaseService, RequestHelper } from '../infrastructure';
import { Sudo } from '../../types/types';

class Lint extends BaseService {
<<<<<<< HEAD
  lint(content: string, options?: Sudo) {
    return RequestHelper.post(this, 'lint', { content, ...options});
=======
  lint(content: string) {
    return RequestHelper.post(this, 'ci/lint', { content });
>>>>>>> 5858fcbb
  }
}

export default Lint;<|MERGE_RESOLUTION|>--- conflicted
+++ resolved
@@ -2,13 +2,8 @@
 import { Sudo } from '../../types/types';
 
 class Lint extends BaseService {
-<<<<<<< HEAD
   lint(content: string, options?: Sudo) {
-    return RequestHelper.post(this, 'lint', { content, ...options});
-=======
-  lint(content: string) {
-    return RequestHelper.post(this, 'ci/lint', { content });
->>>>>>> 5858fcbb
+    return RequestHelper.post(this, 'ci/lint', { content, ...options});
   }
 }
 
