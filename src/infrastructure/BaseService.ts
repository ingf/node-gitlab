--- conflicted
+++ resolved
@@ -1,29 +1,9 @@
 import Request from 'got';
 import { BaseServiceOptions } from '../../types/types';
 
-<<<<<<< HEAD
 export class BaseService {
   protected readonly url: string;
   protected readonly requester: object;
-=======
-interface BaseModelOptions {
-  url?: string;
-  token?: string;
-  jobToken?: string;
-  oauthToken?: string;
-  useXMLHttpRequest?: boolean;
-  version?: string;
-  sudo?: string | number;
-  rejectUnauthorized?: boolean;
-}
-
-export type BaseModelContructorOptions =
-  | BaseModelOptions & Required<Pick<BaseModelOptions, 'token'>>
-  | BaseModelOptions & Required<Pick<BaseModelOptions, 'jobToken'>>
-  | BaseModelOptions & Required<Pick<BaseModelOptions, 'oauthToken'>>;
-class BaseModel {
-  public url: string;
->>>>>>> 5858fcbb
   public readonly headers: { [header: string]: string | number};
   public readonly rejectUnauthorized: boolean;
 
