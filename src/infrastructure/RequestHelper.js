import Humps from 'humps';
import LinkParser from 'parse-link-header';
import QS from 'qs';
import URLJoin from 'url-join';
import StreamableRequest from 'request';

function defaultRequest(
  { url, useXMLHttpRequest },
  endpoint,
  {
    headers,
    body,
    qs,
    formData,
    resolveWithFullResponse = false,
  },
) {
  const params = {
    url: URLJoin(url, endpoint),
    headers,
    json: true,
  };

  if (body) params.body = Humps.decamelizeKeys(body);
  if (qs) {
    if (useXMLHttpRequest) {
      // The xhr package doesn't have a way of passing in a qs object until v3
      params.url = URLJoin(params.url, `?${QS.stringify(Humps.decamelizeKeys(qs))}`);
    } else params.qs = Humps.decamelizeKeys(qs);
  }
  if (formData) params.formData = formData;

  params.resolveWithFullResponse = resolveWithFullResponse;

  return params;
}

function getStream(service, endpoint, options = {}) {
  if (service.useXMLHttpRequest) {
    throw new Error('Cannot use streaming functionality with XMLHttpRequest. Please instantiate without this option to use streaming');
  }

  const requestOptions = defaultRequest(service, endpoint, {
    headers: service.headers,
    qs: options,
  });

  return StreamableRequest.get(requestOptions);
}

async function getPaginated(service, endpoint, options = {}) {
  const requestOptions = defaultRequest(service, endpoint, {
    headers: service.headers,
    qs: options,
    resolveWithFullResponse: true,
  });

  const response = await service.requester.get(requestOptions);
  const links = LinkParser(response.headers.link) || {};
  const page = response.headers['x-page'];
  const underMaxPageLimit = options.maxPages ? page < options.maxPages : true;

  // If not looking for a singular page and still under the max pages limit
  // AND their is a next page, paginate
  if (!options.page && underMaxPageLimit && links.next) {
    const more = await getPaginated(service, links.next.url.replace(service.url, ''), options);

    return [...response.body, ...more];
  }

  return response.body;
}

class RequestHelper {
  static async get(service, endpoint, options = {}, { stream = false } = {}) {
    if (stream) return getStream(service, endpoint, options);

    return getPaginated(service, endpoint, options);
  }

  static post(service, endpoint, options = {}, form = false) {
    const body = form ? 'formData' : 'body';
<<<<<<< HEAD

    return service.requester.post(
      defaultRequest(service, endpoint, {
        headers: service.headers,
        [body]: options,
      }),
    );
=======
    const requestOptions = defaultRequest(service, endpoint, {
      headers: service.headers,
      [body]: options,
    });

    return service.requester.post(requestOptions);
>>>>>>> f97a80a9
  }

  static put(service, endpoint, options = {}) {
    const requestOptions = defaultRequest(service, endpoint, {
      headers: service.headers,
      body: options,
    });

    return service.requester.put(requestOptions);
  }

  static delete(service, endpoint, options = {}) {
    const requestOptions = defaultRequest(service, endpoint, {
      headers: service.headers,
      qs: options,
    });

    return service.requester.delete(requestOptions);
  }
}

export default RequestHelper;<|MERGE_RESOLUTION|>--- conflicted
+++ resolved
@@ -80,22 +80,12 @@
 
   static post(service, endpoint, options = {}, form = false) {
     const body = form ? 'formData' : 'body';
-<<<<<<< HEAD
-
-    return service.requester.post(
-      defaultRequest(service, endpoint, {
-        headers: service.headers,
-        [body]: options,
-      }),
-    );
-=======
     const requestOptions = defaultRequest(service, endpoint, {
       headers: service.headers,
       [body]: options,
     });
 
     return service.requester.post(requestOptions);
->>>>>>> f97a80a9
   }
 
   static put(service, endpoint, options = {}) {
