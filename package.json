{
  "name": "node-gitlab-api",
<<<<<<< HEAD
  "version": "1.3.3",
=======
  "version": "2.1.0",
>>>>>>> 701bfae7
  "description": "Full NodeJS implementation of the GitLab API. Supports Promises, Async/Await.",
  "main": "dist/latest/index.js",
  "engines": {
    "node": ">=8.0.0"
  },
  "scripts": {
    "build:es6": "babel src --out-dir dist/latest",
    "build:es5": "babel src --out-dir dist/es5  --no-babelrc --presets=es2015",
    "build": "npm run build:es6 && npm run build:es5",
    "prepublishOnly": "npm run build"
  },
  "repository": {
    "type": "git",
    "url": "https://github.com/jdalrymple/node-gitlab-api"
  },
  "keywords": [
    "gitlab",
    "git",
    "api",
    "es6",
<<<<<<< HEAD
=======
    "es5",
>>>>>>> 701bfae7
    "request"
  ],
  "author": "Justin Dalrymple <justin.s.dalrymple@gmail.com>",
  "license": "MIT",
  "readmeFilename": "README.md",
  "devDependencies": {
    "babel-cli": "^6.26.0",
    "babel-eslint": "^8.0.2",
    "babel-preset-env": "^1.6.1",
    "babel-preset-latest": "^6.24.1",
    "eslint": "^4.11.0",
    "eslint-config-airbnb": "^16.1.0",
    "eslint-plugin-import": "^2.8.0",
    "eslint-plugin-jsx-a11y": "^6.0.2",
    "eslint-plugin-react": "^7.5.1"
  },
  "dependencies": {
    "parse-link-header": "^1.0.1",
    "request": "^2.83.0",
    "request-promise": "^4.2.2",
    "tempy": "^0.2.1"
  }
}<|MERGE_RESOLUTION|>--- conflicted
+++ resolved
@@ -1,10 +1,6 @@
 {
   "name": "node-gitlab-api",
-<<<<<<< HEAD
-  "version": "1.3.3",
-=======
   "version": "2.1.0",
->>>>>>> 701bfae7
   "description": "Full NodeJS implementation of the GitLab API. Supports Promises, Async/Await.",
   "main": "dist/latest/index.js",
   "engines": {
@@ -25,10 +21,7 @@
     "git",
     "api",
     "es6",
-<<<<<<< HEAD
-=======
     "es5",
->>>>>>> 701bfae7
     "request"
   ],
   "author": "Justin Dalrymple <justin.s.dalrymple@gmail.com>",
