--- conflicted
+++ resolved
@@ -33,23 +33,12 @@
   "license": "MIT",
   "readmeFilename": "README.md",
   "devDependencies": {
-<<<<<<< HEAD
-    "@babel/cli": "^7.0.0-beta.46",
-    "@babel/core": "^7.0.0-beta.46",
-    "@babel/plugin-proposal-export-default-from": "^7.0.0-beta.46",
-    "@babel/plugin-proposal-export-namespace-from": "^7.0.0-beta.46",
-    "@babel/plugin-transform-async-to-generator": "^7.0.0-beta.46",
-    "@babel/plugin-transform-runtime": "^7.0.0-beta.46",
-    "@babel/preset-env": "^7.0.0-beta.46",
-=======
     "@babel/cli": "^7.0.0-beta.47",
     "@babel/core": "^7.0.0-beta.47",
-    "@babel/plugin-proposal-export-default-from": "^7.0.0-beta.47",
-    "@babel/plugin-proposal-export-namespace-from": "^7.0.0-beta.47",
+    "@babel/plugin-proposal-object-rest-spread": "^7.0.0-beta.47",
     "@babel/plugin-transform-runtime": "^7.0.0-beta.47",
     "@babel/preset-env": "^7.0.0-beta.47",
     "babel-core": "^7.0.0-0",
->>>>>>> f97a80a9
     "babel-eslint": "^8.2.3",
     "babel-jest": "^22.4.4",
     "codecov": "^3.0.2",
