{
  "name": "gitlab",
<<<<<<< HEAD
=======
  "version": "4.5.0",
>>>>>>> 2c47d245
  "description": "Full NodeJS implementation of the GitLab API. Supports Promises, Async/Await.",
  "license": "MIT",
  "author": {
    "email": "justin.s.dalrymple@gmail.com",
    "name": "Justin Dalrymple"
  },
  "repository": {
    "type": "git",
    "url": "https://github.com/jdalrymple/node-gitlab"
  },
  "homepage": "https://github.com/jdalrymple/node-gitlab#readme",
  "bugs": {
    "url": "https://github.com/jdalrymple/node-gitlab/issues"
  },
  "version": "5.0.0-rc.9",
  "main": "dist/index.js",
  "module": "dist/index.es.js",
  "browser": {
    "dist/index.js": "dist/index.browser.js",
    "got": "ky"
  },
  "types": "dist/index.d.ts",
  "files": [
    "dist",
    "types"
  ],
  "scripts": {
    "build": "rollup -c",
    "commit": "npx git-cz",
    "lint": "tslint 'src/**/*.ts' 'test/**/*.ts' -t stylish",
    "format": "prettier",
    "prepublishOnly": "npm run build",
    "prepush": "npm run lint",
    "release": "semantic-release",
    "test": "jest --debug --runInBand && codecov",
    "test:unit": "jest test/unit",
    "test:integration": "jest test/integration"
  },
  "config": {
    "commitizen": {
      "path": "./node_modules/cz-conventional-changelog"
    }
  },
  "dependencies": {
    "@types/form-data": "^2.2.1",
    "form-data": "^2.3.3",
    "got": "^9.5.0",
    "humps": "^2.0.1",
    "ky": "^0.9.0",
    "query-string": "^6.2.0",
    "randomstring": "^1.1.5"
  },
  "devDependencies": {
    "@semantic-release/changelog": "^3.0.2",
<<<<<<< HEAD
    "@semantic-release/git": "^7.0.7",
    "@semantic-release/npm": "^5.1.3",
    "@types/humps": "^1.1.2",
    "@types/jest": "^24.0.9",
    "codecov": "^3.1.0",
    "cz-conventional-changelog": "^2.1.0",
    "husky": "^1.3.1",
    "jest": "^24.1.0",
    "jest-extended": "^0.11.1",
    "jest-tap-reporter": "^1.9.0",
    "prettier": "^1.15.3",
    "rollup": "^1.1.0",
    "rollup-plugin-commonjs": "^9.2.0",
    "rollup-plugin-json": "^3.1.0",
    "rollup-plugin-node-resolve": "^4.0.0",
    "rollup-plugin-terser": "^4.0.2",
    "rollup-plugin-typescript2": "^0.19.3",
    "semantic-release": "^15.13.2",
    "ts-jest": "^24.0.0",
    "tslint": "^5.12.0",
    "tslint-config-airbnb": "^5.11.1",
    "tslint-config-prettier": "^1.17.0",
    "typescript": "^3.2.2"
  },
  "keywords": [
    "api",
    "es5",
    "es6",
    "gitlab",
    "got",
    "ky",
    "browser"
  ],
  "engines": {
    "node": ">=10.0.0"
=======
    "@semantic-release/git": "^7.0.8",
    "@semantic-release/npm": "^5.1.4",
    "@types/humps": "^1.1.2",
    "@types/jest": "^24.0.11",
    "@types/parse-link-header": "^1.0.0",
    "@types/qs": "^6.5.2",
    "@types/request-promise": "^4.1.42",
    "@types/url-join": "^4.0.0",
    "@types/util.promisify": "^1.0.0",
    "codecov": "^3.2.0",
    "cz-conventional-changelog": "^2.1.0",
    "husky": "^1.3.1",
    "jest": "^24.5.0",
    "jest-extended": "^0.11.1",
    "jest-tap-reporter": "^1.9.0",
    "semantic-release": "^15.13.3",
    "ts-jest": "^24.0.0",
    "tslint": "^5.14.0",
    "tslint-config-airbnb": "^5.11.1",
    "typescript": "^3.3.4000"
  },
  "dependencies": {
    "humps": "^2.0.1",
    "parse-link-header": "^1.0.1",
    "qs": "^6.6.0",
    "request": "^2.88.0",
    "request-promise": "^4.2.4",
    "request-promise-core": "^1.1.2",
    "url-join": "^4.0.0",
    "xhr": "^2.5.0"
>>>>>>> 2c47d245
  }
}<|MERGE_RESOLUTION|>--- conflicted
+++ resolved
@@ -1,9 +1,5 @@
 {
   "name": "gitlab",
-<<<<<<< HEAD
-=======
-  "version": "4.5.0",
->>>>>>> 2c47d245
   "description": "Full NodeJS implementation of the GitLab API. Supports Promises, Async/Await.",
   "license": "MIT",
   "author": {
@@ -50,38 +46,37 @@
   "dependencies": {
     "@types/form-data": "^2.2.1",
     "form-data": "^2.3.3",
-    "got": "^9.5.0",
+    "got": "^9.6.0",
     "humps": "^2.0.1",
     "ky": "^0.9.0",
-    "query-string": "^6.2.0",
+    "query-string": "^6.4.0",
     "randomstring": "^1.1.5"
   },
   "devDependencies": {
     "@semantic-release/changelog": "^3.0.2",
-<<<<<<< HEAD
-    "@semantic-release/git": "^7.0.7",
-    "@semantic-release/npm": "^5.1.3",
+    "@semantic-release/git": "^7.0.8",
+    "@semantic-release/npm": "^5.1.4",
     "@types/humps": "^1.1.2",
-    "@types/jest": "^24.0.9",
-    "codecov": "^3.1.0",
+    "@types/jest": "^24.0.11",
+    "codecov": "^3.2.0",
     "cz-conventional-changelog": "^2.1.0",
     "husky": "^1.3.1",
-    "jest": "^24.1.0",
+    "jest": "^24.5.0",
     "jest-extended": "^0.11.1",
     "jest-tap-reporter": "^1.9.0",
-    "prettier": "^1.15.3",
-    "rollup": "^1.1.0",
-    "rollup-plugin-commonjs": "^9.2.0",
-    "rollup-plugin-json": "^3.1.0",
-    "rollup-plugin-node-resolve": "^4.0.0",
-    "rollup-plugin-terser": "^4.0.2",
-    "rollup-plugin-typescript2": "^0.19.3",
-    "semantic-release": "^15.13.2",
+    "prettier": "^1.16.4",
+    "rollup": "^1.7.0",
+    "rollup-plugin-commonjs": "^9.2.1",
+    "rollup-plugin-json": "^4.0.0",
+    "rollup-plugin-node-resolve": "^4.0.1",
+    "rollup-plugin-terser": "^4.0.4",
+    "rollup-plugin-typescript2": "^0.20.1",
+    "semantic-release": "^15.13.3",
     "ts-jest": "^24.0.0",
-    "tslint": "^5.12.0",
+    "tslint": "^5.14.0",
     "tslint-config-airbnb": "^5.11.1",
-    "tslint-config-prettier": "^1.17.0",
-    "typescript": "^3.2.2"
+    "tslint-config-prettier": "^1.18.0",
+    "typescript": "^3.3.4000"
   },
   "keywords": [
     "api",
@@ -94,37 +89,5 @@
   ],
   "engines": {
     "node": ">=10.0.0"
-=======
-    "@semantic-release/git": "^7.0.8",
-    "@semantic-release/npm": "^5.1.4",
-    "@types/humps": "^1.1.2",
-    "@types/jest": "^24.0.11",
-    "@types/parse-link-header": "^1.0.0",
-    "@types/qs": "^6.5.2",
-    "@types/request-promise": "^4.1.42",
-    "@types/url-join": "^4.0.0",
-    "@types/util.promisify": "^1.0.0",
-    "codecov": "^3.2.0",
-    "cz-conventional-changelog": "^2.1.0",
-    "husky": "^1.3.1",
-    "jest": "^24.5.0",
-    "jest-extended": "^0.11.1",
-    "jest-tap-reporter": "^1.9.0",
-    "semantic-release": "^15.13.3",
-    "ts-jest": "^24.0.0",
-    "tslint": "^5.14.0",
-    "tslint-config-airbnb": "^5.11.1",
-    "typescript": "^3.3.4000"
-  },
-  "dependencies": {
-    "humps": "^2.0.1",
-    "parse-link-header": "^1.0.1",
-    "qs": "^6.6.0",
-    "request": "^2.88.0",
-    "request-promise": "^4.2.4",
-    "request-promise-core": "^1.1.2",
-    "url-join": "^4.0.0",
-    "xhr": "^2.5.0"
->>>>>>> 2c47d245
   }
 }