[![npm @latest](https://img.shields.io/npm/v/gitlab.svg)](https://www.npmjs.com/package/gitlab)
[![npm downloads](https://img.shields.io/npm/dt/gitlab.svg)](https://www.npmjs.com/package/gitlab)
[![dependencies Status](https://david-dm.org/jdalrymple/node-gitlab/status.svg)](https://david-dm.org/jdalrymple/node-gitlab)
[![devDependencies Status](https://david-dm.org/jdalrymple/node-gitlab/dev-status.svg)](https://david-dm.org/jdalrymple/node-gitlab?type=dev)
[![Greenkeeper badge](https://badges.greenkeeper.io/jdalrymple/node-gitlab.svg)](https://greenkeeper.io/)
[![Code Climate](https://codeclimate.com/github/jdalrymple/node-gitlab/badges/gpa.svg)](https://codeclimate.com/github/jdalrymple/node-gitlab)
[![Build Status](https://img.shields.io/travis/jdalrymple/node-gitlab/master.svg)](https://travis-ci.org/jdalrymple/node-gitlab)
[![Coverage](https://img.shields.io/codecov/c/github/jdalrymple/node-gitlab/master.svg)](https://codecov.io/gh/jdalrymple/node-gitlab)
[![semantic-release](https://img.shields.io/badge/%20%20%F0%9F%93%A6%F0%9F%9A%80-semantic--release-e10079.svg)](https://github.com/semantic-release/semantic-release)
[![Commitizen friendly](https://img.shields.io/badge/commitizen-friendly-brightgreen.svg)](http://commitizen.github.io/cz-cli/)
[![Code Style: Prettier](https://img.shields.io/badge/code%20style-prettier-ff69b4.svg)](https://img.shields.io/badge/code%20style-prettier-ff69b4.svg)
[![Install Size](https://packagephobia.now.sh/badge?p=gitlab)](https://packagephobia.now.sh/result?p=gitlab)
[![License: MIT](https://img.shields.io/badge/License-MIT-yellow.svg)](https://github.com/jdalrymple/node-gitlab/blob/master/LICENSE.md)

# node-gitlab

 🤖 [GitLab](https://github.com/gitlabhq/gitlabhq) API NodeJS library with full support of all the [Gitlab API](https://github.com/gitlabhq/gitlabhq/tree/master/doc/api) services.

## Table of Contents

- [Install](#install)
- [Usage](#usage)
    - [Supported APIs](#supported-apis)
    - [Import](#import)
        - [Specific Imports](#specific-imports)
        - [Bundle Imports](#bundle-imports)
    - [Examples](#examples)
    - [Pagination](#pagination)
    - [Sudo](#sudo)
    - [Custom Request Libraries](#custom-request-libraries)
- [Migrating from node-gitlab](#migrating-from-node-gitlabnode-gitlab)
- [Docs](#docs)
- [Development](#development)
- [Testing](#testing)
- [Contributors](#contributors)
- [License](#licence)
- [Changelog](#changelog)


## Install

```bash
# Install from npm
npm install gitlab
```

## Usage
### Supported APIs
The API's that are currently supported are:
```
// General
ApplicationSettings
BroadcastMessages
Events
FeatureFlags
GeoNodes
GitignoreTemplates
GitLabCIYMLTemplates
Keys
Licence
LicenceTemplates
Lint
Namespaces
NotificationSettings
PagesDomains
Search
SidekiqMetrics
Snippets
SystemHooks
Version
Wikis

// Groups
Groups
GroupAccessRequests
GroupBadges
GroupCustomAttributes
GroupIssueBoards
GroupMembers
GroupMilestones
GroupProjects
GroupVariables
Epics
EpicIssues
EpicNotes
EpicDiscussions

// Projects
Branches
Commits
Deployments
DeployKeys
Environments
Issues
IssueNotes
IssueDiscussions
IssueAwardEmojis
Jobs
Labels
MergeRequests
MergeRequestAwardEmojis
MergeRequestNotes
Pipelines
PipelineSchedules
PipelineScheduleVariables
Projects
ProjectAccessRequests
ProjectBadges
ProjectCustomAttributes
ProjectImportExport
ProjectIssueBoards
ProjectHooks
ProjectMembers
ProjectMilestones
ProjectSnippets
ProjectSnippetNotes
ProjectSnippetDiscussions
ProjectSnippetAwardEmojis
ProtectedBranches
ProtectedTags
ProjectVariables
Repositories
RepositoryFiles
Runners
Services
Tags
Todos
Triggers

// Users
Users
UserEmails
UserImpersonationTokens
UserKeys
UserGPGKeys

```
### Import

URL to your GitLab instance should not include `/api/v4` path.

Instantiate the library using a basic token created in your [Gitlab Profile](https://docs.gitlab.com/ce/user/profile/personal_access_tokens.html)

```javascript
// ES6 (>=node 10.0.0)
import { Gitlab } from 'gitlab';

// ES5, assuming native or polyfilled Promise is available
const Gitlab = require('gitlab')


// Instantiating
const api = new Gitlab({
<<<<<<< HEAD
  host:   'http://example.com', // Defaults to https://gitlab.com
  token: 'abcdefghij123456'	// Can be created in your profile.
=======
  url:   'http://example.com', // Defaults to https://gitlab.com
  token: 'abcdefghij123456'  // Can be created in your profile.
>>>>>>> 5858fcbb
})

// Or, use a OAuth token instead!

const api = new Gitlab({
<<<<<<< HEAD
  host:   'http://example.com', // Defaults to https://gitlab.com
=======
  url:   'http://example.com', // Defaults to https://gitlab.com
>>>>>>> 5858fcbb
  oauthToken: 'abcdefghij123456'
})

// You can also use a CI job token:

const api = new Gitlab({
  url:   'http://example.com', // Defaults to https://gitlab.com
  jobToken: process.env.CI_JOB_TOKEN
})

```

#### Specific Imports

Sometimes you don't want to import and instantiate the whole Gitlab API, perhaps you only want access to the Projects API. To do this, one only needs to import and instantiate this specific API:

```javascript
import { Projects } from 'gitlab';

const service = new Projects({
<<<<<<< HEAD
  host:   'http://example.com', // Defaults to https://gitlab.com
=======
  url:   'http://example.com', // Defaults to https://gitlab.com
>>>>>>> 5858fcbb
  token: 'abcdefghij123456' // Can be created in your profile.
})

```

#### Bundle Imports

It can be annoying to have to import all the API's pertaining to a specific resource. For example, the Projects resource is composed of many API's, Projects, Issues, Labels, MergeRequests, etc. For convenience, there is a Bundle export for importing and instantiating all these related API's at once.


```javascript
import { ProjectsBundle } from 'gitlab';

const services = new ProjectsBundle({
<<<<<<< HEAD
  host:   'http://example.com', // Defaults to https://gitlab.com
=======
  url:   'http://example.com', // Defaults to https://gitlab.com
>>>>>>> 5858fcbb
  token: 'abcdefghij123456' // Can be created in your profile.
})

services.Projects.all()
services.MergeRequests.all()
etc..

```

Currently there are three Bundles:
1. ProjectsBundle which includes:
```
Branches
Commits
CommitDiscussions
Deployments
DeployKeys
Environments
Issues
IssueNotes
IssueDiscussions
IssueAwardEmojis
Jobs
Labels
MergeRequests
MergeRequestAwardEmojis
MergeRequestDiscussions
MergeRequestNotes
Pipelines
PipelineSchedules
PipelineScheduleVariables
Projects
ProjectAccessRequests
ProjectBadges
ProjectCustomAttributes
ProjectImportExport
ProjectIssueBoards
ProjectHooks
ProjectMembers
ProjectMilestones
ProjectSnippets
ProjectSnippetNotes
ProjectSnippetDiscussions
ProjectSnippetAwardEmojis
ProtectedBranches
ProtectedTags
ProjectVariables
Repositories
RepositoryFiles
Runners
Services
Tags
Todos
Triggers
```

2. UsersBundle which includes:
```
Users,
UserCustomAttributes,
UserEmails,
UserImpersonationTokens,
UserKeys,
UserGPGKeys
```

3. GroupsBundle which includes:
```
Groups
GroupAccessRequests
GroupBadges
GroupCustomAttributes
GroupIssueBoards
GroupMembers
GroupMilestones
GroupProjects
GroupVariables
Epics
EpicIssues
EpicNotes
EpicDiscussions
```

<<<<<<< HEAD
=======
#### Handling HTTPS certificates

If your Gitlab server is running via HTTPS, the proper way to pass in your certificates is via a `NODE_EXTRA_CA_CERTS` environment key, like this:

```js
"scripts": {
    "start": "NODE_EXTRA_CA_CERTS=./secrets/3ShapeCA.pem node bot.js"
},
```

Although we don't encourage it, if you absolutely must allow insecure certificates, you can instantiate the API with `rejectAuthorized` set to `false` like this:

```
const api = new Gitlab({
  url: '...',
  token: '...',
  rejectUnauthorized: false
})
```

> **NOTE**: _Using `process.env.NODE_TLS_REJECT_UNAUTHORIZED = '0'` will not work with the `gitlab` library. The `rejectUnauthorized` key is the only way to allow insecure certificates to be bypassed._

### Using XMLHttpRequest
This package uses the [Request](https://github.com/request/request) library by default, which is built into Node. However, if your code is running in a browser, you can get better built-in resolution of proxies and self-signed certificates by using the browser's XMLHttpRequest implementation instead:

```javascript
import Gitlab from 'gitlab';

const api = new Gitlab({
  url:   'http://example.com', // Defaults to https://gitlab.com
  token: 'abcdefghij123456',	// Can be created in your profile.

  useXMLHttpRequest: true // Use the browser's XMLHttpRequest instead of Node's Request library
})
```

**WARNING:** Currently this option does not support the `multipart/form-data` content type, and therefore the endpoint for [uploading a file to a project](https://docs.gitlab.com/ee/api/projects.html#upload-a-file) will not work correctly. All other endpoints should work exactly as expected.

>>>>>>> 5858fcbb
### Examples
Once you have your library instantiated, you can utilize many of the API's functionality:

Using the await/async method

```javascript
import { Gitlab } from 'gitlab';

const api = new Gitlab({
<<<<<<< HEAD
  host:   'http://example.com', // Defaults to https://gitlab.com
=======
  url:   'http://example.com', // Defaults to https://gitlab.com
>>>>>>> 5858fcbb
  token: 'abcdefghij123456' // Can be created in your profile.
});

// Listing users
let users = await api.Users.all();

// Or using Promise-Then notation
api.Projects.all()
.then((projects) => {
	console.log(projects)
})
```

General rule about all the function parameters:
- If its a required parameter, it is a named argument in the functions
- If its an optional parameter, it is defined in a options object following the named arguments

ie.

```javascript
import { Gitlab } from 'gitlab';

const api = new Gitlab({
<<<<<<< HEAD
  host:   'http://example.com', // Defaults to https://gitlab.com
=======
  url:   'http://example.com', // Defaults to https://gitlab.com
>>>>>>> 5858fcbb
  token: 'abcdefghij123456' // Can be created in your profile.
});

api.Projects.create(projectId, {
	//options defined in the Gitlab API documentation
})
```

### Pagination

For any .all() function on a resource, it will return all the items from Gitlab. This can be troublesome if there are many items, as the request it self can take a while to be fulfilled. As such, a maxPages option can be passed to limit the scope of the all function.

```javascript
import { Gitlab } from 'gitlab';

const api = new Gitlab({
<<<<<<< HEAD
  host:   'http://example.com', // Defaults to https://gitlab.com
=======
  url:   'http://example.com', // Defaults to https://gitlab.com
>>>>>>> 5858fcbb
  token: 'abcdefghij123456' // Can be created in your profile.
});

let projects = await api.Projects.all({ maxPages:2 });

```

You can also use this in conjunction to the perPage argument which would override the default of 30 per page set by Gitlab:

```javascript
import { Gitlab } from 'gitlab';

const api = new Gitlab({
<<<<<<< HEAD
  host:   'http://example.com', // Defaults to https://gitlab.com
=======
  url:   'http://example.com', // Defaults to https://gitlab.com
>>>>>>> 5858fcbb
  token: 'abcdefghij123456' // Can be created in your profile.
});

let projects = await api.Projects.all({ maxPages:2, perPage:40 });

```

Additionally, if you would like to get back the pagination information, to know how many total pages there are for example, pass the pagination option `showPagination` in addition to either the
`maxPages` or `page` properties.

```javascript
...
const { data, pagination } = await api.Projects.all({
  perPage:40,
  maxPages:2,
  showPagination: true
});
...
```

This will result in a response in this format:

```javascript
data: [
...
],
pagination: {
  total: 20,
  next: 4,
  current: 2,
  previous: 1,
  perPage: 3,
  totalPages: 3,
}
```

### Sudo
For private gitlab instances, administrators are able to impersonate users through the API. To do so, you have to set the 'Sudo' header on the services you want to impersonate the user for.

For example, if you want to disable notifications for a specific user:
```javascript
import { NotificationSettings } from 'gitlab';

<<<<<<< HEAD
const service = new NotificationSettings({
=======
const { NotificationSettings } = new Gitlab({
>>>>>>> 5858fcbb
  url:   'http://example.com', // Defaults to https://gitlab.com
  token: 'abcdefghij123456' // Can be created in your profile.
  sudo: 8 // Can be the user ID or a username
});

await service.edit({
  level: NotificationSettings.LEVELS.DISABLED
})
```

### Custom Request Libraries
There is another constructor parameter that allows the user to specify their own custom request library
as long as it has a similar API to got. To specify the library, simply set the `requester` property when
instatiating a service:

```javascript
import { Gitlab } from 'gitlab';
import YourCustomRequester from 'module';

const api = new Gitlab({
  host:   'http://example.com', // Defaults to https://gitlab.com
  token: 'abcdefghij123456' // Can be created in your profile.
  requester: YourCustomRequester
});

```

## Migrating from node-gitlab/node-gitlab

With the success of this library thanks to the community, this has become the main npm package to interact with the Gitlab API. As such, there will be a little bit of growing pains for those upgrading from the original node-gitlab v1.8 to our newest 3.0.0 release, far too many to list here. I hope the library is written clearly enough to ease this transition, but if there is anything that you're having trouble with please feel free to create an issue! If not myself, someone will definitely have the answer to help get you all setup up as quickly as possible.  

## Docs

Although there are the [official docs](https://github.com/gitlabhq/gitlabhq/tree/master/doc/api) for the API, there are some extra goodies offered by this package! After the 3.0.0 release, the next large project will be putting together proper documentation for these goodies [#39]! Stay tuned!! 

## Development

To get this running locally rather than from your `node_modules` folder:

```bash
$ git clone https://github.com/jdalrymple/node-gitlab.git
$ cd node-gitlab
$ npm install
$ npm build
```

And then inside whatever project you are using `node-gitlab` in you change your references to use that repo.  In your package.json of that upstream project change:

```json
  "dependencies": {
    "gitlab": "5.0.0"
  }
```

to this

```json
  "dependencies": {
    "gitlab": "<path-to-your-clone>"
  }
```

## Testing

Testing is a work-in-progress right now but here is the start.  

1. First run Gitlab in a docker container:

```bash
docker-compose -f docker-compose.test.yml up
```

1. Once GitLab is up on localhost:8080, get the two environment variables from the docker image could
either export them into environment variables locally:

```bash
export PERSONAL_ACCESS_TOKEN=$(docker exec -it gitlab bash -lc 'printf "%q" "${PERSONAL_ACCESS_TOKEN}"')
export GITLAB_URL=$(docker exec -it gitlab bash -lc 'printf "%q" "${GITLAB_URL}"')  
```

1. Now run the tests

```bash
npm run test

# or, alternatively
npm run test-with-token # sets PERSONAL_ACCESS_TOKEN and GITLAB_URL from above, before running tests
```

You can also define them in front of the npm script

```
PERSONAL_ACCESS_TOKEN='abcdefg' GITLAB_URL='http://localhost:8080' npm run test
```

> Note it may take about 3 minutes to get the variables while Gitlab is starting up in the container


## Contributors

This started off as a fork from [node-gitlab](https://github.com/node-gitlab/node-gitlab) but I ended up rewriting much of the code. Here are the original work's [contributors](https://github.com/node-gitlab/node-gitlab#contributors).

- [Dylan DesRosier](https://github.com/ddesrosier)
- [Mike Wyatt](https://github.com/mikew)
- [Cory Zibeill](https://github.com/coryzibell)
- [Martin Bour](https://github.com/shadygrove)
- [Christoph Lehmann](https://github.com/christophlehmann)
- [Frank V](https://github.com/FrankV01)
- [Salim Benabbou](https://github.com/Salimlou)
- [Tamás Török-Vistai](https://github.com/tvtamas)
- [Martin Benninger](https://github.com/MartinBenninger)
- [Adam Dehnel](https://github.com/arsdehnel)
- [fewieden](https://github.com/fewieden)
- [Jeff Pelton](https://github.com/comster)
- [Claude Abounegm](https://github.com/claude-abounegm)
- [Stefan Hall](https://github.com/Marethyu1)
- [Jordan Wallet](https://github.com/Mr-Wallet)
- [Ev Haus](https://github.com/EvHaus) 
- [zhao0](https://github.com/zhao0)
- [Joshua Grosso](https://github.com/jgrosso)
- [Frédéric Boutin](https://github.com/fboutin-pmc)
- [Isaac Ouellet Therrien](https://github.com/yonguelink)
- [Pavel Birukov](https://github.com/r00ger)
- [Sharma-Rajat](https://github.com/Sharma-Rajat)
- [Joseph Petersen](https://github.com/casz)
- [Igor Katsuba](https://github.com/IKatsuba)
- [Giuseppe Angri](https://github.com/giuseppeangri)
- [Michael Townsend](https://github.com/Continuities)
- [bodtx](https://github.com/bodtx)
- [Artem](https://github.com/arthot)
- [Munif Tanjim](https://github.com/MunifTanjim)
- [Max Wittig](https://github.com/max-wittig)
- [Quentin Dreyer](https://github.com/qkdreyer)
- [Norm MacLennan](https://github.com/maclennann)
- [jnovick](https://github.com/jnovick)
- [Fabian Aussems](https://github.com/mozinator)
- [jennparise](https://github.com/jennparise)
- [Michael Matzka](https://github.com/mimaidms)
- [CraigAllardyce](https://github.com/CraigAllardyce)
- [Bruno Guimarães](https://github.com/brunobastosg)
- [Louis Cherel](https://github.com/Musinux)
- [Lukas Eipert](https://github.com/leipert)
- [Maximilian Krauß](https://github.com/maximilian-krauss)

## License

[MIT](https://github.com/jdalrymple/node-gitlab/blob/master/LICENSE.md)

## Changelog

[Here](https://github.com/jdalrymple/node-gitlab/blob/master/CHANGELOG.md)

<|MERGE_RESOLUTION|>--- conflicted
+++ resolved
@@ -151,23 +151,14 @@
 
 // Instantiating
 const api = new Gitlab({
-<<<<<<< HEAD
   host:   'http://example.com', // Defaults to https://gitlab.com
   token: 'abcdefghij123456'	// Can be created in your profile.
-=======
-  url:   'http://example.com', // Defaults to https://gitlab.com
-  token: 'abcdefghij123456'  // Can be created in your profile.
->>>>>>> 5858fcbb
 })
 
 // Or, use a OAuth token instead!
 
 const api = new Gitlab({
-<<<<<<< HEAD
-  host:   'http://example.com', // Defaults to https://gitlab.com
-=======
-  url:   'http://example.com', // Defaults to https://gitlab.com
->>>>>>> 5858fcbb
+  host:   'http://example.com', // Defaults to https://gitlab.com
   oauthToken: 'abcdefghij123456'
 })
 
@@ -188,11 +179,7 @@
 import { Projects } from 'gitlab';
 
 const service = new Projects({
-<<<<<<< HEAD
-  host:   'http://example.com', // Defaults to https://gitlab.com
-=======
-  url:   'http://example.com', // Defaults to https://gitlab.com
->>>>>>> 5858fcbb
+  host:   'http://example.com', // Defaults to https://gitlab.com
   token: 'abcdefghij123456' // Can be created in your profile.
 })
 
@@ -207,11 +194,7 @@
 import { ProjectsBundle } from 'gitlab';
 
 const services = new ProjectsBundle({
-<<<<<<< HEAD
-  host:   'http://example.com', // Defaults to https://gitlab.com
-=======
-  url:   'http://example.com', // Defaults to https://gitlab.com
->>>>>>> 5858fcbb
+  host:   'http://example.com', // Defaults to https://gitlab.com
   token: 'abcdefghij123456' // Can be created in your profile.
 })
 
@@ -295,8 +278,6 @@
 EpicDiscussions
 ```
 
-<<<<<<< HEAD
-=======
 #### Handling HTTPS certificates
 
 If your Gitlab server is running via HTTPS, the proper way to pass in your certificates is via a `NODE_EXTRA_CA_CERTS` environment key, like this:
@@ -335,7 +316,6 @@
 
 **WARNING:** Currently this option does not support the `multipart/form-data` content type, and therefore the endpoint for [uploading a file to a project](https://docs.gitlab.com/ee/api/projects.html#upload-a-file) will not work correctly. All other endpoints should work exactly as expected.
 
->>>>>>> 5858fcbb
 ### Examples
 Once you have your library instantiated, you can utilize many of the API's functionality:
 
@@ -345,11 +325,7 @@
 import { Gitlab } from 'gitlab';
 
 const api = new Gitlab({
-<<<<<<< HEAD
-  host:   'http://example.com', // Defaults to https://gitlab.com
-=======
-  url:   'http://example.com', // Defaults to https://gitlab.com
->>>>>>> 5858fcbb
+  host:   'http://example.com', // Defaults to https://gitlab.com
   token: 'abcdefghij123456' // Can be created in your profile.
 });
 
@@ -373,11 +349,7 @@
 import { Gitlab } from 'gitlab';
 
 const api = new Gitlab({
-<<<<<<< HEAD
-  host:   'http://example.com', // Defaults to https://gitlab.com
-=======
-  url:   'http://example.com', // Defaults to https://gitlab.com
->>>>>>> 5858fcbb
+  host:   'http://example.com', // Defaults to https://gitlab.com
   token: 'abcdefghij123456' // Can be created in your profile.
 });
 
@@ -394,11 +366,7 @@
 import { Gitlab } from 'gitlab';
 
 const api = new Gitlab({
-<<<<<<< HEAD
-  host:   'http://example.com', // Defaults to https://gitlab.com
-=======
-  url:   'http://example.com', // Defaults to https://gitlab.com
->>>>>>> 5858fcbb
+  host:   'http://example.com', // Defaults to https://gitlab.com
   token: 'abcdefghij123456' // Can be created in your profile.
 });
 
@@ -412,11 +380,7 @@
 import { Gitlab } from 'gitlab';
 
 const api = new Gitlab({
-<<<<<<< HEAD
-  host:   'http://example.com', // Defaults to https://gitlab.com
-=======
-  url:   'http://example.com', // Defaults to https://gitlab.com
->>>>>>> 5858fcbb
+  host:   'http://example.com', // Defaults to https://gitlab.com
   token: 'abcdefghij123456' // Can be created in your profile.
 });
 
@@ -460,12 +424,8 @@
 ```javascript
 import { NotificationSettings } from 'gitlab';
 
-<<<<<<< HEAD
 const service = new NotificationSettings({
-=======
-const { NotificationSettings } = new Gitlab({
->>>>>>> 5858fcbb
-  url:   'http://example.com', // Defaults to https://gitlab.com
+  host:   'http://example.com', // Defaults to https://gitlab.com
   token: 'abcdefghij123456' // Can be created in your profile.
   sudo: 8 // Can be the user ID or a username
 });
